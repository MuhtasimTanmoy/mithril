[package]
name = "mithril-common"
version = "0.2.146"
description = "Common types, interfaces, and utilities for Mithril nodes."
authors = { workspace = true }
edition = { workspace = true }
homepage = { workspace = true }
license = { workspace = true }
repository = { workspace = true }
include = ["**/*.rs", "Cargo.toml", "README.md", ".gitignore", "openapi.yaml"]

[lib]
crate-type = ["lib", "cdylib", "staticlib"]

[[bench]]
name = "digester"
harness = false

[dependencies]
anyhow = "1.0.75"
async-trait = "0.1.73"
bech32 = "0.9.1"
blake2 = "0.10.6"
chrono = { version = "0.4.31", features = ["serde"] }
digest = "0.10.7"
ed25519-dalek = { version = "2.0.0", features = ["rand_core", "serde"] }
fixed = "1.24.0"
glob = { version = "0.3.1", optional = true }
hex = "0.4.3"
http = { version = "0.2.9", optional = true }
jsonschema = { version = "0.17.1", optional = true }
kes-summed-ed25519 = { version = "0.2.1", features = [
    "serde_enabled",
    "sk_clone_enabled",
] }
minicbor = { version = "0.19", features = ["std", "half", "derive"] }
nom = "7.1.3"
pallas-addresses = { git = "https://github.com/falcucci/pallas.git", branch = "any-cbor-inner-pub" }
pallas-codec = { git = "https://github.com/falcucci/pallas.git", branch = "any-cbor-inner-pub" }
pallas-network = { git = "https://github.com/falcucci/pallas.git", branch = "any-cbor-inner-pub", optional = true }
rand_chacha = "0.3.1"
rand_core = "0.6.4"
rayon = "1.8.0"
semver = "1.0.19"
serde = { version = "1.0.188", features = ["derive"] }
serde_bytes = "0.11.12"
serde_cbor = "0.11.2"
serde_json = "1.0.107"
serde_with = "3.3.0"
serde_yaml = "0.9.25"
sha2 = "0.10.8"
slog = "2.7.0"
sqlite = { version = "0.32.0", features = ["bundled"], optional = true }
strum = { version = "0.25.0", features = ["derive"] }
thiserror = "1.0.49"
tokio = { version = "1.32.0", features = ["io-util", "rt", "sync"] }
typetag = "0.2.13"
walkdir = "2.4.0"
warp = { version = "0.3.6", optional = true }

[target.'cfg(target_family = "unix")'.dependencies]
# only unix supports the default rug backend
mithril-stm = { path = "../mithril-stm", version = "0.3" }

[target.'cfg(windows)'.dependencies]
# Windows doesn't support rug backend, fallback to num-integer
mithril-stm = { path = "../mithril-stm", version = "0.3", default-features = false, features = [
    "num-integer-backend",
] }

[target.'cfg(target_family = "wasm")'.dependencies]
# WASM doesn't support rug backend, fallback to num-integer
mithril-stm = { path = "../mithril-stm", version = "0.3", default-features = false, features = [
    "num-integer-backend",
] }

[dev-dependencies]
criterion = { version = "0.5.1", features = ["html_reports", "async_tokio"] }
<<<<<<< HEAD
mockall = "0.11.4"
pallas-crypto = { git = "https://github.com/falcucci/pallas.git", branch = "any-cbor-inner-pub" }
=======
mockall = "0.12.0"
pallas-codec = "0.20.0"
>>>>>>> edbb3854
reqwest = { version = "0.11.22", features = ["json"] }
slog-async = "2.8.0"
slog-scope = "4.4.0"
slog-term = "2.9.0"
tokio = { version = "1.32.0", features = ["macros", "time"] }

[build-dependencies]
glob = "0.3.1"
semver = "1.0.19"
serde_json = "1.0.107"
serde_yaml = "0.9.25"

[features]
default = []

# Full feature set
full = ["random", "database", "fs", "test_tools"]
random = ["rand_core/getrandom"]
database = ["sqlite"]
fs = ["tokio/fs", "tokio/process", "pallas-network"]

# Portable feature avoids SIGILL crashes on CPUs not supporting Intel ADX instruction set when built on CPUs that support it
portable = ["mithril-stm/portable"]

# Disable signer certification, to be used only for tests
allow_skip_signer_certification = []
# Enable all tests tools
test_tools = ["apispec", "test_http_server"]
# Enable tools to helps validate conformity to an OpenAPI specification
apispec = ["glob", "http", "jsonschema", "warp"]
test_http_server = ["warp"]

[package.metadata.docs.rs]
all-features = true
# enable unstable features in the documentation
rustdoc-args = ["--cfg", "docsrs"]<|MERGE_RESOLUTION|>--- conflicted
+++ resolved
@@ -76,13 +76,8 @@
 
 [dev-dependencies]
 criterion = { version = "0.5.1", features = ["html_reports", "async_tokio"] }
-<<<<<<< HEAD
-mockall = "0.11.4"
+mockall = "0.12.0"
 pallas-crypto = { git = "https://github.com/falcucci/pallas.git", branch = "any-cbor-inner-pub" }
-=======
-mockall = "0.12.0"
-pallas-codec = "0.20.0"
->>>>>>> edbb3854
 reqwest = { version = "0.11.22", features = ["json"] }
 slog-async = "2.8.0"
 slog-scope = "4.4.0"
